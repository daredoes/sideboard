from __future__ import unicode_literals, print_function
import os
import sys
import glob
import pkg_resources
from itertools import chain
from os.path import abspath, dirname, exists, join

import paver.virtual as virtual
from paver.easy import *  # paver docs pretty consistently want you to do this
from paver.path import path  # primarily here to support the rmtree method of a path object

__here__ = path(abspath(dirname(__file__)))
PLUGINS_DIR = __here__ / path('plugins')
SIDEBOARD_DIR = __here__ / path('sideboard')


def bootstrap_venv(intended_venv, bootstrap_name=None):
    # bootstrap wants options available in options.virtualenv which is a Bunch
    if exists(intended_venv):
        intended_venv.rmtree()

    venv = getattr(options, 'virtualenv', Bunch())

    with open(path(dirname(intended_venv)) / path('requirements.txt')) as reqs:
        # we expect this to be reversed in setup.py
        venv.packages_to_install = [line.strip() for line in reqs.readlines()[::-1] if line.strip()]

    venv.dest_dir = intended_venv
    if bootstrap_name:
        venv.script_name = '{}-bootstrap.py'.format(bootstrap_name)

    options.virtualenv = venv
    virtual.bootstrap()
    if sys.executable:
        # if we can figure out the python associated with this paver, execute the bootstrap script
        # and we can expect the virtual env will then exist
        sh('{python_path} "{script_name}"'.format(python_path=sys.executable,
                                                  script_name=venv.script_name))


def guess_plugin_module_name(containing_folder):
    """
    given a containing folder, guess what the plugin name should be

    :param containing_folder: the folder that possibly contains a plugin
    :type containing_folder: unicode
    :return:
    """
    # TODO: this only works as long as insist that the plugin dir be the module name
    return os.path.split(containing_folder)[-1].replace('-', '_')


def collect_plugin_dirs(module=False):
    """
    :param module: if True, return the module within a plugin directory, else (default) just return
        the plugin directory
    :return: the plugin folders in a form that can be iterated over
    :rtype: collections.Iterator
    """
    for potential_folder in glob.glob(PLUGINS_DIR / path('*')):
        if all(exists(join(potential_folder, req_file)) for req_file in ('setup.py', 'requirements.txt')):
            if module:
                yield join(potential_folder, guess_plugin_module_name(potential_folder))
            else:
                yield potential_folder


@task
def make_venv():
    """
    make a virtualenv for the sideboard project
    """
    bootstrap_venv(__here__ / path('env'), 'sideboard')
    develop_sideboard()

<<<<<<< HEAD
=======
def install_pip_requirements_in_dir(dir_of_requirements_txt):
    path_to_pip = __here__ / path('env/bin/pip')
    sh('{pip} install -e {dir_of_requirements_txt}'
        .format(
            pip=path_to_pip,
            dir_of_requirements_txt=dir_of_requirements_txt))

def run_setup_py(path):
    sh('cd {path} && {python_path} {setup_path} develop'
        .format(
            path=path,
            python_path=sys.executable,
            setup_path=join(path, 'setup.py')))
>>>>>>> fec66a72

def develop_sideboard():
    run_setup_py(__here__)


@task
def pull_plugins():
    """
    invoke git pull from each plug-in directory, your global git either needs to allow this to \
happen auth-free, or you need to enter your credentials each time
    """
    for plugin_dir in collect_plugin_dirs():
        sh('cd "{}";git pull'.format(plugin_dir))


@task
def assert_all_files_import_unicode_literals():
    """
    error if a python file is found in sideboard or plugins that does not import unicode_literals; \
this is skipped for Python 3
    """
    if sys.version_info[0] == 2:
        all_files_found = []
        cmd = ("find '%s' -name '*.py' ! -size 0 "
               "-exec grep -RL 'from __future__ import.*unicode_literals.*$' {} \;")
        for test_dir in chain(['sideboard'], collect_plugin_dirs(module=True)):
            output = sh(cmd % test_dir, capture=True)
            if output:
                all_files_found.append(output)

        if all_files_found:
            print('the following files did not include "from __future__ import unicode_literals":')
            print(''.join(all_files_found))
            raise BuildFailure("there were files that didn't include "
                               '"from __future__ import unicode_literals"')


@task
def assert_all_projects_correctly_define_a_version():
    """
    error if there are plugins where we can't find a version defined
    """
    all_files_with_bad_versions = []
    # FIXME: should we try to execfile? that's what setup.py is going to do anyway
    cmd = (r'grep -xP "__version__\s*=\s*[\'\"][0-9]+\.[0-9]+(\.[0-9]+)?[\'\+]" {0}/_version.py')
    for test_dir in chain(['sideboard'], collect_plugin_dirs(module=True)):
        try:
            sh(cmd.format(test_dir))
        except BuildFailure:
            all_files_with_bad_versions.append(test_dir)

    if all_files_with_bad_versions:
        print('the following directories do not include a _version.py file with __version__ '
              'specified:')
        print('\n'.join(all_files_with_bad_versions))
        print('Your plugin should be in agreement with this stack overflow post:')
        print('http://stackoverflow.com/questions/458550/'
              'standard-way-to-embed-version-into-python-package/7071358#7071358')

        raise BuildFailure("there were projects that didn't include correctly specify __version__")


@task
@needs(['assert_all_files_import_unicode_literals',
        'assert_all_projects_correctly_define_a_version'])
def run_all_assertions():
    """
    run all the assertion tasks that sideboard supports
    """


@task
@cmdopts([
    ('name=', 'n', 'name of the plugin to create'),
    ('drop', 'd', 'delete existing plugin if present'),
    ('no_webapp', 'w', 'do not expose webpages in the plugin'),
    ('no_sqlalchemy', 'a', 'do not use SQLAlchemy in the plugin'),
    ('no_service', 'r', 'do not expose a service in the plugin'),
    ('no_sphinx', 's', 'do not generate Sphinx docs'),
    ('django=', 'j', 'create a Django project alongside the plugin with this name'),
    ('cli', 'c', 'make this a cli application; implies -w/-r')
])
def create_plugin(options):
    """create a plugin skeleton to start a new project"""

    # this is actually needed thanks to the skeleton using jinja2 (and six, although that's changeable)
    try:
       pkg_resources.get_distribution("sideboard")
    except pkg_resources.DistributionNotFound:
       raise BuildFailure("This command must be run from within a configured virtual environment.")

    plugin_name = options.create_plugin.name

    if getattr(options.create_plugin, 'drop', False) and (PLUGINS_DIR / path(plugin_name.replace('_', '-'))).exists():
        # rmtree fails if the dir doesn't exist apparently
        (PLUGINS_DIR / path(plugin_name.replace('_', '-'))).rmtree()

    kwargs = {}
    for opt in ['webapp', 'sqlalchemy', 'service', 'sphinx']:
        kwargs[opt] = not getattr(options.create_plugin, 'no_' + opt, False)
    kwargs['cli'] = getattr(options.create_plugin, 'cli', False)
    kwargs['django'] = getattr(options.create_plugin, 'django', None)
    if kwargs['cli']:
        kwargs['webapp'] = False
        kwargs['service'] = False

    from data.paver import skeleton
    skeleton.create_plugin(PLUGINS_DIR, plugin_name, **kwargs)
    print('{} successfully created'.format(options.create_plugin.name))


@task
def install_deps():
    install_pip_requirements_in_dir(__here__)
    for pdir in collect_plugin_dirs():
        install_pip_requirements_in_dir(pdir)


@task
def clean():
    """
    clean all pyc and __pycache__ files
    """
    sh("find . -name '*.pyc' | xargs rm -f")
    sh("find . -name __pycache__ | xargs rm -fr")<|MERGE_RESOLUTION|>--- conflicted
+++ resolved
@@ -74,8 +74,7 @@
     bootstrap_venv(__here__ / path('env'), 'sideboard')
     develop_sideboard()
 
-<<<<<<< HEAD
-=======
+
 def install_pip_requirements_in_dir(dir_of_requirements_txt):
     path_to_pip = __here__ / path('env/bin/pip')
     sh('{pip} install -e {dir_of_requirements_txt}'
@@ -83,13 +82,14 @@
             pip=path_to_pip,
             dir_of_requirements_txt=dir_of_requirements_txt))
 
+
 def run_setup_py(path):
     sh('cd {path} && {python_path} {setup_path} develop'
         .format(
             path=path,
             python_path=sys.executable,
             setup_path=join(path, 'setup.py')))
->>>>>>> fec66a72
+
 
 def develop_sideboard():
     run_setup_py(__here__)
