--- conflicted
+++ resolved
@@ -2,11 +2,8 @@
 matrix:
   include:
     - python: "2.7"
-<<<<<<< HEAD
-=======
       env: TOX_ENV=pep8
     - python: "2.7"
->>>>>>> 051dd296
       env: TOX_ENV=py27
     - python: "3.3"
       env: TOX_ENV=py33
