from __future__ import unicode_literals
import os
import sys

import six
import cherrypy

import sideboard
from sideboard.internal import connection_checker
from sideboard.jsonrpc import _make_jsonrpc_handler
from sideboard.websockets import WebSocketDispatcher, WebSocketRoot, WebSocketAuthError
from sideboard.lib import log, listify, config, render_with_templates, services, threadlocal
from sideboard.lib._cp import auth_registry

default_auth_checker = auth_registry[config['default_authenticator']]['check']


def reset_threadlocal():
    threadlocal.reset(**{field: cherrypy.session.get(field) for field in config['ws.session_fields']})

cherrypy.tools.reset_threadlocal = cherrypy.Tool('before_handler', reset_threadlocal, priority=51)

<<<<<<< HEAD
def ldap_auth(username, password):
    if not username or not password:
        return False

    try:
        conn = ldap.initialize(config['ldap.url'])

        force_start_tls = False
        if config['ldap.cacert']:
            ldap.set_option(ldap.OPT_X_TLS_CACERTFILE, config['ldap.cacert'])
            force_start_tls = True

        if config['ldap.cert']:
            ldap.set_option(ldap.OPT_X_TLS_CERTFILE, config['ldap.cert'])
            force_start_tls = True

        if config['ldap.key']:
            ldap.set_option(ldap.OPT_X_TLS_KEYFILE, config['ldap.key'])
            force_start_tls = True

        if force_start_tls:
            conn.start_tls_s()
        else:
            conn.set_option(ldap.OPT_X_TLS_DEMAND, config['ldap.start_tls'])
    except:
        log.error('Error initializing LDAP connection', exc_info=True)
        raise

    for basedn in listify(config['ldap.basedn']):
        dn = '{}={},{}'.format(config['ldap.userattr'], username, basedn)
        log.debug('attempting to bind with dn {}', dn)
        try:
            conn.simple_bind_s(dn, password)
        except ldap.INVALID_CREDENTIALS as x:
            continue
        except:
            log.warning("Error binding to LDAP server with dn", exc_info=True)
            raise
        else:
            return True
=======

def jsonrpc_reset(body):
    reset_threadlocal()
    threadlocal.set('client', body.get('websocket_client'))


def jsonrpc_auth(body):
    jsonrpc_reset(body)
    if not default_auth_checker():
        raise cherrypy.HTTPError(401, 'not logged in')
>>>>>>> b80a2586


@render_with_templates(config['template_dir'])
class Root(object):
    def default(self, *args, **kwargs):
        raise cherrypy.HTTPRedirect(config['default_url'])

    def logout(self, return_to='/'):
        cherrypy.session.pop('username', None)
        raise cherrypy.HTTPRedirect('login?return_to=%s' % return_to)

    def login(self, username='', password='', message='', return_to=''):
        if not config['debug']:
            return 'Login page only available in debug mode.'

        if username:
            if config['debug'] and password == config['debug_password']:
                cherrypy.session['username'] = username
                raise cherrypy.HTTPRedirect(return_to or config['default_url'])
            else:
                message = 'Invalid credentials'

        return {
            'message': message,
            'username': username,
            'return_to': return_to
        }

    def list_plugins(self):
        from sideboard.internal.imports import plugins
        plugin_info = {}
        for plugin, module in plugins.items():
            plugin_info[plugin] = {
                'name': ' '.join(plugin.split('_')).title(),
                'version': getattr(module, '__version__', None),
                'paths': []
            }
        for path, app in cherrypy.tree.apps.items():
            # exclude what Sideboard itself mounts and grafted mount points
            if path and hasattr(app, 'root'):
                plugin = app.root.__module__.split('.')[0]
                plugin_info[plugin]['paths'].append(path)
        return {
            'plugins': plugin_info,
            'version': getattr(sideboard, '__version__', None)
        }

    def connections(self):
        return {'connections': connection_checker.check_all()}

    ws = WebSocketRoot()
    wsrpc = WebSocketRoot()

    json = _make_jsonrpc_handler(services.get_services(), precall=jsonrpc_auth)
    jsonrpc = _make_jsonrpc_handler(services.get_services(), precall=jsonrpc_reset)


class SideboardWebSocket(WebSocketDispatcher):
    """
    This web socket handler will be used by browsers connecting to Sideboard web
    sites.  Therefore, the authentication mechanism is the default approach
    of checking the session for a username and rejecting unauthenticated users.
    """
    services = services.get_services()

    @classmethod
    def check_authentication(cls):
        host, origin = cherrypy.request.headers['host'], cherrypy.request.headers['origin']
        if ('//' + host.split(':')[0]) not in origin:
            log.error('Javascript websocket connections must follow same-origin policy; origin {!r} does not match host {!r}', origin, host)
            raise WebSocketAuthError('Origin and Host headers do not match')

        if config['ws.auth_required'] and not cherrypy.session.get(config['ws.auth_field']):
            log.warning('websocket connections to this address must have a valid session')
            raise WebSocketAuthError('You are not logged in')

        return WebSocketDispatcher.check_authentication()


class SideboardRpcWebSocket(SideboardWebSocket):
    """
    This web socket handler will be used by programs wishing to call services
    exposed by plugins over web socket connections.  There is no authentication
    performed because we assume that our external-facing web server will require
    a valid client cert to access this resource.
    """

    @classmethod
    def check_authentication(cls):
        return {'username': 'rpc'}


app_config = {
    '/static': {
        'tools.staticdir.on': True,
        'tools.staticdir.dir': os.path.join(config['module_root'], 'static')
    },
    '/ws': {
        'tools.websockets.on': True,
        'tools.websockets.handler_cls': SideboardWebSocket
    },
    '/wsrpc': {
        'tools.websockets.on': True,
        'tools.websockets.handler_cls': SideboardRpcWebSocket
    }
}
if config['debug']:
    app_config['/docs'] = {
        'tools.staticdir.on': True,
        'tools.staticdir.dir': os.path.join(config['module_root'], 'docs', 'html'),
        'tools.staticdir.index': 'index.html'
    }
cherrypy_config = {}
for setting, value in config['cherrypy'].items():
    if isinstance(value, six.string_types):
        if value.isdigit():
            value = int(value)
        elif value.lower() in ['true', 'false']:
            value = value.lower() == 'true'
        elif six.PY2:
            value = value.encode('utf-8')
    cherrypy_config[setting] = value
cherrypy.config.update(cherrypy_config)


# on Python 2, we need bytestrings for CherryPy config, see https://bitbucket.org/cherrypy/cherrypy/issue/1184
def recursive_coerce(d):
    if isinstance(d, dict):
        for k, v in d.items():
            if sys.version_info[:2] == (2, 7) and isinstance(k, unicode):
                del d[k]
                d[k.encode('utf-8')] = recursive_coerce(v)
    return d


def mount(root, script_name='', config=None):
    assert script_name not in cherrypy.tree.apps, '{} has already been mounted, probably by another plugin'.format(script_name)
    return orig_mount(root, script_name, recursive_coerce(config))

orig_mount = cherrypy.tree.mount
cherrypy.tree.mount = mount
cherrypy.tree.mount(Root(), '', app_config)

sys.modules.pop('six.moves.winreg', None)  # kludgy workaround for CherryPy's autoreloader erroring on winreg for versions which have this<|MERGE_RESOLUTION|>--- conflicted
+++ resolved
@@ -20,49 +20,6 @@
 
 cherrypy.tools.reset_threadlocal = cherrypy.Tool('before_handler', reset_threadlocal, priority=51)
 
-<<<<<<< HEAD
-def ldap_auth(username, password):
-    if not username or not password:
-        return False
-
-    try:
-        conn = ldap.initialize(config['ldap.url'])
-
-        force_start_tls = False
-        if config['ldap.cacert']:
-            ldap.set_option(ldap.OPT_X_TLS_CACERTFILE, config['ldap.cacert'])
-            force_start_tls = True
-
-        if config['ldap.cert']:
-            ldap.set_option(ldap.OPT_X_TLS_CERTFILE, config['ldap.cert'])
-            force_start_tls = True
-
-        if config['ldap.key']:
-            ldap.set_option(ldap.OPT_X_TLS_KEYFILE, config['ldap.key'])
-            force_start_tls = True
-
-        if force_start_tls:
-            conn.start_tls_s()
-        else:
-            conn.set_option(ldap.OPT_X_TLS_DEMAND, config['ldap.start_tls'])
-    except:
-        log.error('Error initializing LDAP connection', exc_info=True)
-        raise
-
-    for basedn in listify(config['ldap.basedn']):
-        dn = '{}={},{}'.format(config['ldap.userattr'], username, basedn)
-        log.debug('attempting to bind with dn {}', dn)
-        try:
-            conn.simple_bind_s(dn, password)
-        except ldap.INVALID_CREDENTIALS as x:
-            continue
-        except:
-            log.warning("Error binding to LDAP server with dn", exc_info=True)
-            raise
-        else:
-            return True
-=======
-
 def jsonrpc_reset(body):
     reset_threadlocal()
     threadlocal.set('client', body.get('websocket_client'))
@@ -72,7 +29,6 @@
     jsonrpc_reset(body)
     if not default_auth_checker():
         raise cherrypy.HTTPError(401, 'not logged in')
->>>>>>> b80a2586
 
 
 @render_with_templates(config['template_dir'])
