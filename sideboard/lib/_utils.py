from __future__ import unicode_literals
import os
import json
from functools import wraps
from datetime import datetime, date
from contextlib import contextmanager
from threading import RLock, Condition, current_thread
from collections import Sized, Iterable, Mapping, defaultdict


def is_listy(x):
    """
    returns a boolean indicating whether the passed object is "listy",
    which we define as a sized iterable which is not a map or string
    """
    return isinstance(x, Sized) and isinstance(x, Iterable) and not isinstance(x, (Mapping, type(b''), type('')))


def listify(x):
    """
    returns a list version of x if x is a non-string iterable, otherwise
    returns a list with x as its only element
    """
    return list(x) if is_listy(x) else [x]


class serializer(json.JSONEncoder):
    """
    JSONEncoder subclass for plugins to register serializers for types.
    Plugins should not need to instantiate this class directly, but
    they are expected to call serializer.register() for new data types.
    """

    _registry = {}
    _datetime_format = '%Y-%m-%d %H:%M:%S.%f'

    def default(self, o):
        if type(o) in self._registry:
            preprocessor = self._registry[type(o)]
        else:
            for klass, preprocessor in self._registry.items():
                if isinstance(o, klass):
                    break
            else:
                raise json.JSONEncoder.default(self, o)

        return preprocessor(o)

    @classmethod
    def register(cls, type, preprocessor):
        """
        Associates a type with a preprocessor so that RPC handlers may
        pass non-builtin JSON types.  For example, Sideboard already
        does the equivalent of

        >>> serializer.register(datetime, lambda dt: dt.strftime('%Y-%m-%d %H:%M:%S.%f'))

        This method raises an exception if you try to register a
        preprocessor for a type which already has one.

        :param type: the type you are registering
        :param preprocessor: function which takes one argument which is
                             the value to serialize and returns a json-
                             serializable value
        """
        assert type not in cls._registry, '{} already has a preprocessor defined'.format(type)
        cls._registry[type] = preprocessor

serializer.register(date, lambda d: d.strftime('%Y-%m-%d'))
serializer.register(datetime, lambda dt: dt.strftime(serializer._datetime_format))
serializer.register(set, lambda s: sorted(list(s)))


def cached_property(func):
    """decorator for making readonly, memoized properties"""
    pname = "_" + func.__name__

    @property
    @wraps(func)
    def caching(self, *args, **kwargs):
        if not hasattr(self, pname):
            setattr(self, pname, func(self, *args, **kwargs))
        return getattr(self, pname)
    return caching


def request_cached_property(func):
    """
    Sometimes we want a property to be cached for the duration of a request,
    with concurrent requests each having their own cached version.  This does
    that via the threadlocal class, such that each HTTP request CherryPy serves
    and each RPC request served via websocket or JSON-RPC will have its own
    cached value, which is cleared and then re-generated on later requests.
    """
    from sideboard.lib import threadlocal
    name = func.__module__ + '.' + func.__name__

    @property
    @wraps(func)
    def with_caching(self):
        val = threadlocal.get(name)
        if val is None:
            val = func(self)
            threadlocal.set(name, val)
        return val
    return with_caching


class _class_property(property):
    def __get__(self, cls, owner):
        return self.fget.__get__(None, owner)()


def class_property(cls):
    """
    For whatever reason, the @property decorator isn't smart enough to recognize
    classmethods and behave differently on them than on instance methods.  This
    property may be used to create a class-level property, useful for singletons
    and other one-per-class properties.  Class properties are read-only.
    """
    return _class_property(classmethod(cls))


def entry_point(func):
    """
    Decorator used to define entry points for command-line scripts.  Sideboard
    ships with a "sep" (Sideboard Entry Point) command line script which can be
    used to call into any plugin-defined entry point after deleting sys.argv[0]
    so that the entry point name will be the first argument.  For example, if a
    plugin had this entry point:

        @entry_point
        def some_action():
            print(sys.argv)

    Then someone in a shell ran the command:

        sep some_action foo bar

    It would print:

        ['some_action', 'foo', 'bar']

    :param func: a function which takes no arguments; its name will be the name
                 of the command, and an exception is raised if a function with
                 the same name has already been registered as an entry point
    """
    assert func.__name__ not in _entry_points, 'An entry point named {} has already been implemented'.format(func.__name__)
    _entry_points[func.__name__] = func
    return func

<<<<<<< HEAD
_entry_points = {}
=======
_entry_points = {}


class RWGuard(object):
    """
    This utility class provides the ability to perform read/write locking, such
    that we can have any number of readers OR a single writer.  We give priority
    to writers, who will get the lock before any readers.

    These locks are reentrant, meaning that the same thread can acquire a read
    or write lock multiple times, and will then need to release the lock the
    same number of times it was acquired.  A thread with an acquired read lock
    cannot acquire a write lock, or vice versa.  Locks can only be released by
    the threads which acquired them.

    This class is named RWGuard rather than RWLock because it is not itself a
    lock, e.g. it doesn't have an acquire method, it cannot be directly used as
    a context manager, etc.
    """
    def __init__(self):
        self.lock = RLock()
        self.waiting_writer_count = 0
        self.acquired_writer = defaultdict(int)
        self.acquired_readers = defaultdict(int)
        self.ready_for_reads = Condition(self.lock)
        self.ready_for_writes = Condition(self.lock)

    @property
    @contextmanager
    def read_locked(self):
        """
        Context manager which acquires a read lock on entrance and releases it
        on exit.  Any number of threads may acquire a read lock.
        """
        self.acquire_for_read()
        try:
            yield
        finally:
            self.release()

    @property
    @contextmanager
    def write_locked(self):
        """
        Context manager which acquires a write lock on entrance and releases it
        on exit.  Only one thread may acquire a write lock at a time.
        """
        self.acquire_for_write()
        try:
            yield
        finally:
            self.release()

    def acquire_for_read(self):
        """
        NOTE: consumers are encouraged to use the "read_locked" context manager
        instead of this method where possible.

        This method acquires the read lock for the current thread, blocking if
        necessary until there are no other threads with the write lock acquired
        or waiting for the write lock to be available.
        """
        tid = current_thread().ident
        assert tid not in self.acquired_writer, 'Threads which have already acquired a write lock may not lock for reading'
        with self.lock:
            while self.acquired_writer or (self.waiting_writer_count and tid not in self.acquired_readers):
                self.ready_for_reads.wait()
            self.acquired_readers[tid] += 1

    def acquire_for_write(self):
        """
        NOTE: consumers are encouraged to use the "write_locked" context manager
        instead of this method where possible.

        This method acquires the write lock for the current thread, blocking if
        necessary until no other threads have the write lock acquired and no
        thread has the read lock acquired.
        """
        tid = current_thread().ident
        assert tid not in self.acquired_readers, 'Threads which have already acquired a read lock may not lock for writing'
        with self.lock:
            while self.acquired_readers or (self.acquired_writer and tid not in self.acquired_writer):
                self.waiting_writer_count += 1
                self.ready_for_writes.wait()
                self.waiting_writer_count -= 1
            self.acquired_writer[tid] += 1

    def release(self):
        """
        Release the read or write lock held by the current thread.  Since these
        locks are reentrant, this method must be called once for each time the
        lock was acquired.  This method raises an exception if called by a
        thread with no read or write lock acquired.
        """
        tid = current_thread().ident
        assert tid in self.acquired_readers or tid in self.acquired_writer, 'this thread does not hold a read or write lock'
        with self.lock:
            for counts in [self.acquired_readers, self.acquired_writer]:
                counts[tid] -= 1
                if counts[tid] <= 0:
                    del counts[tid]

            wake_readers = not self.waiting_writer_count
            wake_writers = self.waiting_writer_count and not self.acquired_readers

        if wake_writers:
            with self.ready_for_writes:
                self.ready_for_writes.notify()
        elif wake_readers:
            with self.ready_for_reads:
                self.ready_for_reads.notify_all()
>>>>>>> ce40da57
<|MERGE_RESOLUTION|>--- conflicted
+++ resolved
@@ -149,9 +149,6 @@
     _entry_points[func.__name__] = func
     return func
 
-<<<<<<< HEAD
-_entry_points = {}
-=======
 _entry_points = {}
 
 
@@ -263,4 +260,3 @@
         elif wake_readers:
             with self.ready_for_reads:
                 self.ready_for_reads.notify_all()
->>>>>>> ce40da57
