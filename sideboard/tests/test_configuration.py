from __future__ import unicode_literals
import os

import pytest
from mock import Mock

<<<<<<< HEAD
from sideboard.lib import config
=======
>>>>>>> 051dd296
from sideboard.config import get_config_files, get_config_overrides, \
    get_config_root, get_module_and_root_dirs, parse_config, uniquify


def test_uniquify():
    pytest.raises(AssertionError, uniquify, None)
    assert [] == uniquify([])
    assert ['a', 'b', 'c'] == uniquify(['a', 'b', 'c'])
    assert ['a', 'b', 'c', 'd', 'e'] == uniquify(['a', 'b', 'a', 'c', 'a', 'd', 'a', 'e'])
    assert ['a'] == uniquify(['a', 'a', 'a', 'a', 'a', 'a', 'a', 'a'])


@pytest.mark.skipif(
    'SIDEBOARD_CONFIG_OVERRIDES' not in os.environ,
    reason='SIDEBOARD_CONFIG_OVERRIDES not set')
def test_test_defaults_ini():
    """
    Verify that the tests were launched using `test-defaults.ini`.

    All of the other sideboard tests will succeed whether `test-defaults.ini`
    or `development-defaults.ini` is used. This test is actually a functional
    test of sorts; it verifies the test suite itself was launched with
    `SIDEBOARD_CONFIG_OVERRIDES="test-defaults.ini"`.

    The test is skipped rather than failing if the tests were launched without
    setting `SIDEBOARD_CONFIG_OVERRIDES`.
    """
    from sideboard.lib import config
    # is_test_running is ONLY set in test-defaults.ini
    assert config.get('is_test_running')


class SideboardConfigurationTest(object):
    sideboard_root = os.path.abspath(os.path.join(__file__, '..', '..', '..'))
    dev_test_plugin_path = os.path.join(sideboard_root, 'plugins', 'configuration-test',
                                        'configuration_test', '__init__.py')
    production_test_plugin_path = os.path.join('/', 'opt', 'sideboard', 'plugins', 'configuration-test',
                                               'env', 'lib', 'python{py_version}', 'site-packages',
                                               'configuration_test-{plugin_ver}-{py_version}.egg',
                                               'configuration_test', '__init__.py')

    def test_parse_config_adding_root_and_module_root_for_dev(self):
        test_config = parse_config(self.dev_test_plugin_path)
        expected_module_root = os.path.dirname(self.dev_test_plugin_path)
        expected_root = os.path.dirname(expected_module_root)
        assert test_config.get('module_root') == expected_module_root
        assert test_config.get('root') == expected_root

    def test_parse_config_adding_root_and_module_root_for_production(self):
        for path_values in (dict(py_version='2.7', plugin_ver='1.0'),):
            test_path = self.production_test_plugin_path.format(**path_values)
            test_config = parse_config(test_path)
            expected_module_root = os.path.dirname(test_path)
            expected_root = os.path.join('/', 'opt', 'sideboard', 'plugins', 'configuration-test')
            assert test_config.get('module_root') == expected_module_root
            assert test_config.get('root') == expected_root


class TestSideboardGetConfigFiles(object):
    @pytest.fixture
    def config_overrides_unset(self, monkeypatch):
        monkeypatch.delenv('SIDEBOARD_CONFIG_OVERRIDES', raising=False)

    @pytest.fixture
    def config_overrides_set(self, monkeypatch):
        monkeypatch.setenv('SIDEBOARD_CONFIG_OVERRIDES', 'test-defaults.ini')

    @pytest.fixture
    def plugin_dirs(self):
        module_path = '/fake/sideboard/plugins/test-plugin/test_plugin'
<<<<<<< HEAD
        root_path = os.path.join(config['plugins_dir'], 'test-plugin')
=======
        root_path = os.path.join(os.getcwd(), 'plugins', 'test-plugin')
>>>>>>> 051dd296
        return (module_path, root_path)

    @pytest.fixture
    def sideboard_dirs(self):
        module_path = '/fake/sideboard/sideboard'
        root_path = '/fake/sideboard'
        return (module_path, root_path)

    def test_get_module_and_root_dirs_plugin(self, plugin_dirs):
        assert plugin_dirs == get_module_and_root_dirs(
            os.path.join(plugin_dirs[0], 'config.py'), is_plugin=True)

    def test_get_module_and_root_dirs_sideboard(self, sideboard_dirs):
        assert sideboard_dirs == get_module_and_root_dirs(
            os.path.join(sideboard_dirs[0], 'config.py'), is_plugin=False)

    def test_get_config_files_plugin(self, plugin_dirs, config_overrides_unset):
<<<<<<< HEAD

=======
>>>>>>> 051dd296
        expected = [
            '/etc/sideboard/plugins.d/test-plugin.cfg',
            os.path.join(plugin_dirs[1], 'development-defaults.ini'),
            os.path.join(plugin_dirs[1], 'development.ini')]
        assert expected == get_config_files(
            os.path.join(plugin_dirs[0], 'config.py'), is_plugin=True)

    def test_get_config_files_sideboard(self, sideboard_dirs, config_overrides_unset):
<<<<<<< HEAD

=======
>>>>>>> 051dd296
        expected = [
            '/etc/sideboard/sideboard-core.cfg',
            '/etc/sideboard/sideboard-server.cfg',
            os.path.join(sideboard_dirs[1], 'development-defaults.ini'),
            os.path.join(sideboard_dirs[1], 'development.ini')]
        assert expected == get_config_files(
            os.path.join(sideboard_dirs[0], 'config.py'), is_plugin=False)

    def test_get_config_files_plugin_with_overrides(self, plugin_dirs, config_overrides_set):
<<<<<<< HEAD

=======
>>>>>>> 051dd296
        expected = [
            '/etc/sideboard/plugins.d/test-plugin.cfg',
            os.path.join(plugin_dirs[1], 'test-defaults.ini'),
            os.path.join(plugin_dirs[1], 'test.ini')]
        assert expected == get_config_files(
            os.path.join(plugin_dirs[0], 'config.py'), is_plugin=True)

    def test_get_config_files_sideboard_with_overrides(self, sideboard_dirs, config_overrides_set):
<<<<<<< HEAD

=======
>>>>>>> 051dd296
        expected = [
            '/etc/sideboard/sideboard-core.cfg',
            '/etc/sideboard/sideboard-server.cfg',
            os.path.join(sideboard_dirs[1], 'test-defaults.ini'),
            os.path.join(sideboard_dirs[1], 'test.ini')]
        assert expected == get_config_files(
            os.path.join(sideboard_dirs[0], 'config.py'), is_plugin=False)


class TestSideboardGetConfigOverrides(object):
    @pytest.fixture(params=[
        (None, ['development-defaults.ini', 'development.ini']),
        ('test-defaults.ini', ['test-defaults.ini', 'test.ini']),
        ('test.ini;development.ini;test.ini', ['test.ini', 'development.ini']),
        ('test-defaults.ini;test-defaults.ini', ['test-defaults.ini', 'test.ini']),
        (' /absolute/path.ini ', ['/absolute/path.ini']),
        ('/absolute/path.cfg', ['/absolute/path.cfg']),
        (' relative/path.ini ', ['relative/path.ini']),
        ('relative/path.cfg', ['relative/path.cfg']),
        ('/absolute/path.cfg;relative/path.ini', ['/absolute/path.cfg', 'relative/path.ini']),
        ('relative/path.cfg;/absolute/path.ini', ['relative/path.cfg', '/absolute/path.ini']),
        ('  /absolute/path.cfg  ; relative/path.ini ', ['/absolute/path.cfg', 'relative/path.ini']),
        (' /absolute/path-defaults.ini ', ['/absolute/path-defaults.ini', '/absolute/path.ini']),
        ('/absolute/path-defaults.cfg', ['/absolute/path-defaults.cfg', '/absolute/path.cfg']),
        (' relative/path-defaults.ini ', ['relative/path-defaults.ini', 'relative/path.ini']),
        ('relative/path-defaults.cfg', ['relative/path-defaults.cfg', 'relative/path.cfg']),
        ('/absolute/path-defaults.cfg;relative/path-defaults.ini', [
            '/absolute/path-defaults.cfg',
            '/absolute/path.cfg',
            'relative/path-defaults.ini',
            'relative/path.ini'
        ])
    ])
    def config_overrides(self, request, monkeypatch):
        if request.param[0] is None:
            monkeypatch.delenv('SIDEBOARD_CONFIG_OVERRIDES', raising=False)
        else:
            monkeypatch.setenv('SIDEBOARD_CONFIG_OVERRIDES', request.param[0])
        return request.param[1]

    def test_get_config_overrides(self, config_overrides):
        assert get_config_overrides() == config_overrides


class TestSideboardGetConfigRoot(object):
    @pytest.fixture
    def dir_missing(self, monkeypatch):
        monkeypatch.setattr(os.path, 'isdir', Mock(return_value=False))

    @pytest.fixture
    def dir_exists(self, monkeypatch):
        monkeypatch.setattr(os.path, 'isdir', Mock(return_value=True))

    @pytest.fixture
    def dir_readable(self, monkeypatch):
        monkeypatch.setattr(os, 'access', Mock(return_value=True))

    @pytest.fixture
    def dir_unreadable(self, monkeypatch):
        monkeypatch.setattr(os, 'access', Mock(return_value=False))

    @pytest.fixture
    def custom_root(self, monkeypatch):
        monkeypatch.setitem(os.environ, 'SIDEBOARD_CONFIG_ROOT', '/custom/location')

    def test_valid_etc_sideboard(self, dir_exists, dir_readable):
        assert get_config_root() == '/etc/sideboard'

    def test_no_etc_sideboard(self, dir_missing):
        assert get_config_root() == '/etc/sideboard'

    def test_etc_sideboard_unreadable(self, dir_exists, dir_unreadable):
        pytest.raises(AssertionError, get_config_root)

    def test_overridden_missing(self, custom_root, dir_missing):
        pytest.raises(AssertionError, get_config_root)

    def test_overridden_unreadable(self, custom_root, dir_exists, dir_unreadable):
        pytest.raises(AssertionError, get_config_root)

    def test_overridden_valid(self, custom_root, dir_exists, dir_readable):
        assert get_config_root() == '/custom/location'<|MERGE_RESOLUTION|>--- conflicted
+++ resolved
@@ -4,12 +4,8 @@
 import pytest
 from mock import Mock
 
-<<<<<<< HEAD
 from sideboard.lib import config
-=======
->>>>>>> 051dd296
-from sideboard.config import get_config_files, get_config_overrides, \
-    get_config_root, get_module_and_root_dirs, parse_config, uniquify
+from sideboard.config import get_config_files, get_config_overrides, get_config_root, get_module_and_root_dirs, parse_config, uniquify
 
 
 def test_uniquify():
@@ -78,11 +74,7 @@
     @pytest.fixture
     def plugin_dirs(self):
         module_path = '/fake/sideboard/plugins/test-plugin/test_plugin'
-<<<<<<< HEAD
         root_path = os.path.join(config['plugins_dir'], 'test-plugin')
-=======
-        root_path = os.path.join(os.getcwd(), 'plugins', 'test-plugin')
->>>>>>> 051dd296
         return (module_path, root_path)
 
     @pytest.fixture
@@ -100,10 +92,6 @@
             os.path.join(sideboard_dirs[0], 'config.py'), is_plugin=False)
 
     def test_get_config_files_plugin(self, plugin_dirs, config_overrides_unset):
-<<<<<<< HEAD
-
-=======
->>>>>>> 051dd296
         expected = [
             '/etc/sideboard/plugins.d/test-plugin.cfg',
             os.path.join(plugin_dirs[1], 'development-defaults.ini'),
@@ -112,10 +100,6 @@
             os.path.join(plugin_dirs[0], 'config.py'), is_plugin=True)
 
     def test_get_config_files_sideboard(self, sideboard_dirs, config_overrides_unset):
-<<<<<<< HEAD
-
-=======
->>>>>>> 051dd296
         expected = [
             '/etc/sideboard/sideboard-core.cfg',
             '/etc/sideboard/sideboard-server.cfg',
@@ -125,10 +109,6 @@
             os.path.join(sideboard_dirs[0], 'config.py'), is_plugin=False)
 
     def test_get_config_files_plugin_with_overrides(self, plugin_dirs, config_overrides_set):
-<<<<<<< HEAD
-
-=======
->>>>>>> 051dd296
         expected = [
             '/etc/sideboard/plugins.d/test-plugin.cfg',
             os.path.join(plugin_dirs[1], 'test-defaults.ini'),
@@ -137,10 +117,6 @@
             os.path.join(plugin_dirs[0], 'config.py'), is_plugin=True)
 
     def test_get_config_files_sideboard_with_overrides(self, sideboard_dirs, config_overrides_set):
-<<<<<<< HEAD
-
-=======
->>>>>>> 051dd296
         expected = [
             '/etc/sideboard/sideboard-core.cfg',
             '/etc/sideboard/sideboard-server.cfg',
