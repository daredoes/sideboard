--- conflicted
+++ resolved
@@ -8,17 +8,4 @@
 
 
 [loggers]
-<<<<<<< HEAD
-root = "DEBUG"
-
-[handlers]
-[[stdout]]
-class = "logging.StreamHandler"
-stream = "ext://sys.stderr"
-
-#[[syslog]]
-#class = "logging.handlers.SysLogHandler"
-#address = "/dev/log"
-=======
-root = "DEBUG"
->>>>>>> fec66a72
+root = "DEBUG"